--- conflicted
+++ resolved
@@ -98,122 +98,6 @@
 
 int main(int argc, char *argv[]) __weak;
 
-<<<<<<< HEAD
-static void main_thread_func(void *arg) __noreturn;
-
-struct thread_main_arg {
-	int argc;
-	char **argv;
-};
-
-#ifdef CONFIG_LIBPROCFS_CMDLINE
-struct thread_main_arg * return_arg;
-
-struct thread_main_arg *
-get_main_thread_arguments(void)
-{
-	return return_arg;
-}
-
-static int get_uk_arguments(void *cookie __unused, char **out)
-{
-	*out = malloc(sizeof(char) * 100);
-	if (*out == NULL)
-		return -ENOMEM;
-	
-	struct thread_main_arg *arg = get_main_thread_arguments();
-	strcpy(*out, arg->argv[0]);
-	for (int i = 1; i < arg->argc; i++) {
-		strcat(*out, " ");
-		strcat(*out, arg->argv[i]);
-	}
-	strcat(*out, "\n");
-
-	return 0;
-}											
-UK_STORE_STATIC_ENTRY(uk_arguments, charp, get_uk_arguments, NULL, NULL);
-#endif /* CONFIG_LIBPROCFS_CMDLINE */
-
-static void main_thread_func(void *arg)
-{
-	int i;
-	int ret;
-	struct thread_main_arg *tma = arg;
-#ifdef CONFIG_LIBPROCFS_CMDLINE
-	return_arg = arg;
-#endif /* CONFIG_LIBPROCFS_CMDLINE */
-	uk_ctor_func_t *ctorfn;
-	uk_init_func_t *initfn;
-
-	/**
-	 * Run init table
-	 */
-	uk_pr_info("Init Table @ %p - %p\n",
-		   &uk_inittab_start[0], &uk_inittab_end);
-	uk_inittab_foreach(initfn, uk_inittab_start, uk_inittab_end) {
-		UK_ASSERT(*initfn);
-		uk_pr_debug("Call init function: %p()...\n", *initfn);
-		ret = (*initfn)();
-		if (ret < 0) {
-			uk_pr_err("Init function at %p returned error %d\n",
-				  *initfn, ret);
-			ret = UKPLAT_CRASH;
-			goto exit;
-		}
-	}
-
-#ifdef CONFIG_LIBUKSP
-	uk_stack_chk_guard_setup();
-#endif
-
-	print_banner(stdout);
-	fflush(stdout);
-
-	/*
-	 * Application
-	 *
-	 * We are calling the application constructors right before calling
-	 * the application's main(). All of our Unikraft systems, VFS,
-	 * networking stack is initialized at this point. This way we closely
-	 * mimic what a regular user application (e.g., BSD, Linux) would expect
-	 * from its OS being initialized.
-	 */
-	uk_pr_info("Pre-init table at %p - %p\n",
-		   &__preinit_array_start[0], &__preinit_array_end);
-	uk_ctortab_foreach(ctorfn,
-			   __preinit_array_start, __preinit_array_end) {
-		if (!*ctorfn)
-			continue;
-
-		uk_pr_debug("Call pre-init constructor: %p()...\n", *ctorfn);
-		(*ctorfn)();
-	}
-
-	uk_pr_info("Constructor table at %p - %p\n",
-		   &__init_array_start[0], &__init_array_end);
-	uk_ctortab_foreach(ctorfn, __init_array_start, __init_array_end) {
-		if (!*ctorfn)
-			continue;
-
-		uk_pr_debug("Call constructor: %p()...\n", *ctorfn);
-		(*ctorfn)();
-	}
-
-	uk_pr_info("Calling main(%d, [", tma->argc);
-	for (i = 0; i < tma->argc; ++i) {
-		uk_pr_info("'%s'", tma->argv[i]);
-		if ((i + 1) < tma->argc)
-			uk_pr_info(", ");
-	}
-	uk_pr_info("])\n");
-
-	ret = main(tma->argc, tma->argv);
-	uk_pr_info("main returned %d, halting system\n", ret);
-	ret = (ret != 0) ? UKPLAT_CRASH : UKPLAT_HALT;
-
-exit:
-	ukplat_terminate(ret); /* does not return */
-=======
 #if defined(CONFIG_LIBUKBOOT_HEAP_BASE) && defined(CONFIG_LIBUKVMEM)
 static struct uk_vas kernel_vas;
 #endif /* CONFIG_LIBUKBOOT_HEAP_BASE && CONFIG_LIBUKVMEM */
@@ -326,7 +210,6 @@
 #endif /* !CONFIG_LIBUKBOOT_HEAP_BASE */
 
 	return a;
->>>>>>> 4c7352c0
 }
 
 /* defined in <uk/plat.h> */
