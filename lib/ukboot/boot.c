--- conflicted
+++ resolved
@@ -85,7 +85,6 @@
 
 int main(int argc, char *argv[]) __weak;
 
-<<<<<<< HEAD
 static void main_thread_func(void *arg) __noreturn;
 
 struct thread_main_arg {
@@ -202,8 +201,6 @@
 	ukplat_terminate(ret); /* does not return */
 }
 
-=======
->>>>>>> 4a75dc6f
 /* defined in <uk/plat.h> */
 void ukplat_entry_argp(char *arg0, char *argb, __sz argb_len)
 {
