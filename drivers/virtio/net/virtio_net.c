/*
 * Authors: Dan Williams
 *          Martin Lucina
 *          Ricardo Koller
 *          Razvan Cojocaru <razvan.cojocaru93@gmail.com>
 *          Sharan Santhanam
 *
 * Copyright (c) 2015-2017 IBM
 * Copyright (c) 2016-2017 Docker, Inc.
 * Copyright (c) 2018, NEC Europe Ltd., NEC Corporation
 *
 * Permission to use, copy, modify, and/or distribute this software
 * for any purpose with or without fee is hereby granted, provided
 * that the above copyright notice and this permission notice appear
 * in all copies.
 *
 * THE SOFTWARE IS PROVIDED "AS IS" AND THE AUTHOR DISCLAIMS ALL
 * WARRANTIES WITH REGARD TO THIS SOFTWARE INCLUDING ALL IMPLIED
 * WARRANTIES OF MERCHANTABILITY AND FITNESS. IN NO EVENT SHALL THE
 * AUTHOR BE LIABLE FOR ANY SPECIAL, DIRECT, INDIRECT, OR
 * CONSEQUENTIAL DAMAGES OR ANY DAMAGES WHATSOEVER RESULTING FROM LOSS
 * OF USE, DATA OR PROFITS, WHETHER IN AN ACTION OF CONTRACT,
 * NEGLIGENCE OR OTHER TORTIOUS ACTION, ARISING OUT OF OR IN
 * CONNECTION WITH THE USE OR PERFORMANCE OF THIS SOFTWARE.
 */

#include <stdio.h>
#include <stdlib.h>
#include <string.h>
#include <uk/print.h>
#include <uk/assert.h>
#include <uk/bitops.h>
#include <uk/essentials.h>
#include <uk/sglist.h>
#include <uk/arch/types.h>
#include <uk/arch/limits.h>
#include <uk/netbuf.h>
#include <uk/netdev.h>
#include <uk/netdev_core.h>
#include <uk/netdev_driver.h>
#include <virtio/virtio_bus.h>
#include <virtio/virtqueue.h>
#include <virtio/virtio_net.h>

#if CONFIG_LIBUKSEV
#include <uk/arch/paging.h>
#endif

#define DRIVER_NAME	"virtio-net"

/* VIRTIO_PKT_BUFFER_LEN = VIRTIO_NET_HDR + ETH_HDR + ETH_PKT_PAYLOAD_LEN */
#define VIRTIO_PKT_BUFFER_LEN(_vndev)				\
	((UK_ETH_PAYLOAD_MAXLEN) + (UK_ETH_HDR_UNTAGGED_LEN) +	\
	 (__sz)virtio_net_hdr_size(_vndev))

/**
 * Currently there is a bug where if the net buffer (of size 2048) is split
 * into more than one descriptor the VMM reports the vring as full and leading
 * to us returning an error and wasting IRQs. The buffer would be split in
 * multiple virtio descriptors if the scatter-gather list notices its span
 * crosses more than one page (i.e. the buffer is not entirely contained in
 * one page) since it is not guaranteed that the two virtually contiguous pages
 * are also contiguous physically. To avoid having this happen make sure that
 * the buffer is always contained in one page by having it aligned to half a
 * page: if the buffer is half a page in size and it is also half a page aligned
 * it is mathematically guaranteed to be entirely contained in one single
 * page.
 */
#define VIRTIO_PKT_BUFFER_ALIGN			2048

/**
 * When mergeable buffers are not negotiated, the virtio_net_hdr_padded struct
 * below is placed at the beginning of the netbuf data. Use 4 bytes of pad to
 * both keep the VirtIO header and the data non-contiguous and to keep the
 * frame's payload 4 byte aligned.
 */
#define VTNET_HDR_SIZE_PADDED(_vndev)			\
	(ALIGN_UP((__sz)virtio_net_hdr_size(_vndev), 4) + 4)

#define  VTNET_INTR_EN				UK_BIT(0)
#define  VTNET_INTR_EN_MASK			0x01
#define  VTNET_INTR_USR_EN			UK_BIT(1)
#define  VTNET_INTR_USR_EN_MASK			0x02

/**
 * Define max possible fragments for the network packets.
 */
#define NET_MAX_FRAGMENTS    ((__U16_MAX >> __PAGE_SHIFT) + 2)

#define to_virtionetdev(ndev) \
	__containerof(ndev, struct virtio_net_device, netdev)

typedef enum {
	VNET_RX,
	VNET_TX,
} virtq_type_t;

/**
 * @internal structure to represent the transmit queue.
 */
struct uk_netdev_tx_queue {
	/* The virtqueue reference */
	struct virtqueue *vq;
	/* The hw queue identifier */
	__u16 hwvq_id;
	/* The user queue identifier */
	__u16 lqueue_id;
	/* The nr. of descriptor limit */
	__u16 max_nb_desc;
	/* The nr. of descriptor user configured */
	__u16 nb_desc;
	/* The flag to interrupt on the transmit queue */
	__u8 intr_enabled;
	/* Reference to the uk_netdev */
	struct uk_netdev *ndev;
	/* The scatter list and its associated fragements */
	struct uk_sglist sg;
	struct uk_sglist_seg sgsegs[NET_MAX_FRAGMENTS];
};

/**
 * @internal structure to represent the receive queue.
 */
struct uk_netdev_rx_queue {
	/* The virtqueue reference */
	struct virtqueue *vq;
	/* The virtqueue hw identifier */
	__u16 hwvq_id;
	/* The libuknet queue identifier */
	__u16 lqueue_id;
	/* The nr. of descriptor limit */
	__u16 max_nb_desc;
	/* The nr. of descriptor user configured */
	__u16 nb_desc;
	/* The flag to interrupt on the transmit queue */
	__u8 intr_enabled;
	/* User-provided receive buffer allocation function */
	uk_netdev_alloc_rxpkts alloc_rxpkts;
	void *alloc_rxpkts_argp;
	/* Reference to the uk_netdev */
	struct uk_netdev *ndev;
	/* The scatter list and its associated fragements */
	struct uk_sglist sg;
	struct uk_sglist_seg sgsegs[NET_MAX_FRAGMENTS];
};

struct virtio_net_device {
	/* Virtio Device */
	struct virtio_dev *vdev;
	/* List of all the virtqueue in the pci device */
	struct virtqueue *vq;
	struct uk_netdev netdev;
	/* Count of the number of the virtqueues */
	__u16 max_vqueue_pairs;
	/* List of the Rx/Tx queue */
	__u16    rx_vqueue_cnt;
	struct   uk_netdev_rx_queue *rxqs;
	__u16    tx_vqueue_cnt;
	struct   uk_netdev_tx_queue *txqs;
	/* The netdevice identifier */
	__u16 uid;
	/* The max mtu */
	__u16 max_mtu;
	/* The mtu */
	__u16 mtu;
	/* The hw address of the netdevice */
	struct uk_hwaddr hw_addr;
	/*  Netdev state */
	__u8 state;
	/* RX promiscuous mode. */
	__u8 promisc : 1;
};

/**
 * Static function declarations.
 */
static int virtio_net_drv_init(struct uk_alloc *drv_allocator);
static int virtio_net_add_dev(struct virtio_dev *vdev);
static void virtio_net_info_get(struct uk_netdev *dev,
				struct uk_netdev_info *dev_info);
static int virtio_netdev_configure(struct uk_netdev *n,
				   const struct uk_netdev_conf *conf);
static int virtio_netdev_rxtx_alloc(struct virtio_net_device *vndev,
				    const struct uk_netdev_conf *conf);
static int virtio_netdev_feature_negotiate(struct uk_netdev *n);
static struct uk_netdev_tx_queue *virtio_netdev_tx_queue_setup(
					struct uk_netdev *n, __u16 queue_id,
					__u16 nb_desc,
					struct uk_netdev_txqueue_conf *conf);
static int virtio_netdev_vqueue_setup(struct virtio_net_device *vndev,
				      __u16 queue_id, __u16 nr_desc,
				      virtq_type_t queue_type,
				      struct uk_alloc *a);
static struct uk_netdev_rx_queue *virtio_netdev_rx_queue_setup(
					struct uk_netdev *n,
					__u16 queue_id, __u16 nb_desc,
					struct uk_netdev_rxqueue_conf *conf);
static int virtio_net_rx_intr_disable(struct uk_netdev *n,
				      struct uk_netdev_rx_queue *queue);
static int virtio_net_rx_intr_enable(struct uk_netdev *n,
				     struct uk_netdev_rx_queue *queue);
static void virtio_netdev_xmit_free(struct uk_netdev_tx_queue *txq);
static int virtio_netdev_xmit(struct uk_netdev *dev,
			      struct uk_netdev_tx_queue *queue,
			      struct uk_netbuf *pkt);
static int virtio_netdev_recv(struct uk_netdev *dev,
			      struct uk_netdev_rx_queue *queue,
			      struct uk_netbuf **pkt);
static const struct uk_hwaddr *virtio_net_mac_get(struct uk_netdev *n);
static __u16 virtio_net_mtu_get(struct uk_netdev *n);
static unsigned virtio_net_promisc_get(struct uk_netdev *n);
static int virtio_netdev_rxq_info_get(struct uk_netdev *dev, __u16 queue_id,
				      struct uk_netdev_queue_info *qinfo);
static int virtio_netdev_txq_info_get(struct uk_netdev *dev, __u16 queue_id,
				      struct uk_netdev_queue_info *qinfo);
static int virtio_netdev_rxq_dequeue(struct virtio_net_device *vndev,
				     struct uk_netdev_rx_queue *rxq,
				     struct uk_netbuf **netbuf);
static int virtio_netdev_rxq_enqueue(struct virtio_net_device *vndev,
				     struct uk_netdev_rx_queue *rxq,
				     struct uk_netbuf *netbuf);
static int virtio_netdev_recv_done(struct virtqueue *vq, void *priv);
static int virtio_netdev_rx_fillup(struct virtio_net_device *vndev,
				   struct uk_netdev_rx_queue *rxq,
				   __u16 num, int notify);

/**
 * Static global constants
 */
static const char *drv_name = DRIVER_NAME;
static struct uk_alloc *a;

/* This provides the size of the virtio-net header depending on the
 * virito version and features selected. Use this instead of
 * sizeof(struct virtio_net_hdr).
 *
 * Notice: Legacy drivers only provided `num_buffers` when
 * `VIRTIO_NET_F_MRG_RBUF` was negotiated. Without that feature,
 * the header is 2 bytes shorter (VIRTIO v1.2 Sect. 5.1.6.1).
 * When communicating with legacy devices this becomes part of the
 * padding (see `VIRTIO_HDR_SIZE_PADDED`).
 */
static inline __u16 virtio_net_hdr_size(struct virtio_net_device *vndev)
{
	__u16 hdr_size;

	/* Legacy */
	if (!(vndev->vdev->features & (1ULL << VIRTIO_F_VERSION_1))) {
		hdr_size = 10;
		if (vndev->vdev->features & (1ULL << VIRTIO_NET_F_MRG_RXBUF))
			hdr_size += 2;
		return hdr_size;
	}

	/* Modern */
	hdr_size = sizeof(struct virtio_net_hdr);
	if (!(vndev->vdev->features & (1ULL << VIRTIO_NET_F_HASH_REPORT)))
		hdr_size -= 8;

	return hdr_size;
}

/**
 * The Driver method implementation.
 */
static int virtio_netdev_recv_done(struct virtqueue *vq, void *priv)
{
	struct uk_netdev_rx_queue *rxq = NULL;

	UK_ASSERT(vq && priv);

	rxq = (struct uk_netdev_rx_queue *) priv;

	/* Disable the interrupt for the ring */
	virtqueue_intr_disable(vq);
	rxq->intr_enabled &= ~(VTNET_INTR_EN);

	/* Indicate to the network stack about an event */
	uk_netdev_drv_rx_event(rxq->ndev, rxq->lqueue_id);
	return 1;
}

static void virtio_netdev_xmit_free(struct uk_netdev_tx_queue *txq)
{
	struct uk_netbuf *pkt = NULL;
	int cnt = 0;
	int rc;

	for (;;) {
		rc = virtqueue_buffer_dequeue(txq->vq, (void **) &pkt, NULL);
		if (rc < 0)
			break;

		UK_ASSERT(pkt);

		/**
		 * Releasing the free buffer back to netbuf. The netbuf could
		 * use the destructor to inform the stack regarding the free up
		 * of memory.
		 */
		uk_netbuf_free(pkt);
		cnt++;
	}
	uk_pr_debug("Free %"__PRIu16" descriptors\n", cnt);
}

#define RX_FILLUP_BATCHLEN 64

static int virtio_netdev_rx_fillup(struct virtio_net_device *vndev,
				   struct uk_netdev_rx_queue *rxq,
				   __u16 nb_desc, int notify)
{
	struct uk_netbuf *netbuf[RX_FILLUP_BATCHLEN];
	int rc = 0;
	int status = 0x0;
	__u16 i, j;
	__u16 req;
	__u16 cnt = 0;
	__u16 filled = 0;

	/**
	 * Fixed amount of memory is allocated to each received buffer. In
	 * our case since we don't support jumbo frame or LRO yet we require
	 * that the buffer feed to the ring descriptor is atleast
	 * ethernet MTU + virtio net header.
	 * Because we using 2 descriptor for a single netbuf, our effective
	 * queue size is just the half.
	 */
	nb_desc = ALIGN_DOWN(nb_desc, 2);
	while (filled < nb_desc) {
		req = MIN(nb_desc / 2, RX_FILLUP_BATCHLEN);
		cnt = rxq->alloc_rxpkts(rxq->alloc_rxpkts_argp, netbuf, req);
		for (i = 0; i < cnt; i++) {
			uk_pr_debug("Enqueue netbuf %"PRIu16"/%"PRIu16" (%p) to virtqueue %p...\n",
				    i + 1, cnt, netbuf[i], rxq);
			rc = virtio_netdev_rxq_enqueue(vndev, rxq, netbuf[i]);
			if (unlikely(rc < 0)) {
				uk_pr_err("Failed to add a buffer to receive virtqueue %p: %d\n",
					  rxq, rc);

				/*
				 * Release netbufs that we are not going
				 * to use anymore
				 */
				for (j = i; j < cnt; j++)
					uk_netbuf_free(netbuf[j]);
				status |= UK_NETDEV_STATUS_UNDERRUN;
				goto out;
			}
			filled += 2;
		}

		if (unlikely(cnt < req)) {
			uk_pr_debug("Incomplete fill-up of netbufs on receive virtqueue %p: Out of memory",
				    rxq);
			status |= UK_NETDEV_STATUS_UNDERRUN;
			goto out;
		}
	}

out:
	uk_pr_debug("Programmed %"PRIu16" receive netbufs to receive virtqueue %p (status %x)\n",
		    filled / 2, rxq, status);

	/**
	 * Notify the host, when we submit new descriptor(s).
	 */
	if (notify && filled)
		virtqueue_host_notify(rxq->vq);

	return status;
}

static int virtio_netdev_xmit(struct uk_netdev *dev,
			      struct uk_netdev_tx_queue *queue,
			      struct uk_netbuf *pkt)
{
	struct virtio_net_device *vndev;
	struct virtio_net_hdr *vhdr;
	int rc = 0;
	int status = 0x0;
	__sz total_len = 0;
	__u8  *buf_start;
	__sz buf_len;

	UK_ASSERT(dev);
	UK_ASSERT(pkt && queue);

	vndev = to_virtionetdev(dev);

	/**
	 * We are reclaiming the free descriptors from buffers. The function is
	 * not protected by means of locks. We need to be careful if there are
	 * multiple context through which we free the tx descriptors.
	 */
	virtio_netdev_xmit_free(queue);

	buf_start = pkt->data;
	buf_len = pkt->len;

	/**
	 * Use the preallocated header space for the virtio header.
	 */
	rc = uk_netbuf_header(pkt, VTNET_HDR_SIZE_PADDED(vndev));
	if (unlikely(rc != 1)) {
		uk_pr_err("Failed to prepend virtio header\n");
		rc = -ENOSPC;
		goto err_exit;
	}
	vhdr = pkt->data;

	/**
	 * Fill the virtio-net-header with the necessary information.
	 * Zero explicitly set.
	 * NOTE: We do not set VIRTIO_NET_HDR_F_DATA_VALID and
	 *       VIRTIO_NET_HDR_F_RSC_INFO because we aren't allowed
	 *       according to virtio specification during sending.
	 * TODO: We assume that the PARTIAL_CSUM flag is only set with
	 *       the first netbuf of a queue. If this is not the case,
	 *       (e.g., due to encapsulation of protocol headers with
	 *        prepending netbufs) we need to replace the call
	 *       to `uk_netbuf_sglist_append()`. However, a netbuf
	 *       chain can only once have set the PARTIAL_CSUM flag.
	 */
	memset(vhdr, 0, virtio_net_hdr_size(vndev));
	if (pkt->flags & UK_NETBUF_F_PARTIAL_CSUM) {
		vhdr->flags       |= VIRTIO_NET_HDR_F_NEEDS_CSUM;
		/* `csum_start` is without header size */
		vhdr->csum_start   = pkt->csum_start - VTNET_HDR_SIZE_PADDED(vndev);
		vhdr->csum_offset  = pkt->csum_offset;
	}
	if (pkt->flags & UK_NETBUF_F_GSO_TCPV4) {
		vhdr->gso_type     = VIRTIO_NET_HDR_GSO_TCPV4;
		vhdr->hdr_len      = pkt->header_len;
		vhdr->gso_size     = pkt->gso_size;
	}

	/**
	 * Prepare the sglist and enqueue the buffer to the virtio-ring.
	 */
	uk_sglist_reset(&queue->sg);

	/**
	 * According the specification 5.1.6.6, we need to explicitly use
	 * 2 descriptor for each transmit and receive network packet since we
	 * do not negotiate for the VIRTIO_F_ANY_LAYOUT.
	 *
	 * 1 for the virtio header and the other for the actual network packet.
	 */
	/* Appending the data to the list. */
	rc = uk_sglist_append(&queue->sg, vhdr, virtio_net_hdr_size(vndev));
	if (unlikely(rc != 0)) {
		uk_pr_err("Failed to append to the sg list\n");
		goto err_remove_vhdr;
	}
	rc = uk_sglist_append(&queue->sg, buf_start, buf_len);
	if (unlikely(rc != 0)) {
		uk_pr_err("Failed to append to the sg list\n");
		goto err_remove_vhdr;
	}
	if (pkt->next) {
		rc = uk_netbuf_sglist_append(&queue->sg, pkt->next);
		if (unlikely(rc != 0)) {
			uk_pr_err("Failed to append to the sg list: %d\n", rc);
			goto err_remove_vhdr;
		}
	}

	if (!(pkt->flags & UK_NETBUF_F_GSO_TCPV4)) {
		total_len = uk_sglist_length(&queue->sg);
		if (unlikely(total_len > VIRTIO_PKT_BUFFER_LEN(vndev))) {
			uk_pr_err("Packet size too big: %lu, max:%lu\n",
				  total_len, VIRTIO_PKT_BUFFER_LEN(vndev));
			rc = -ENOTSUP;
			goto err_remove_vhdr;
		}
	}

	/**
	 * Adding the descriptors to the virtqueue.
	 */
	rc = virtqueue_buffer_enqueue(queue->vq, pkt, &queue->sg,
				      queue->sg.sg_nseg, 0);
	if (likely(rc >= 0)) {
		status |= UK_NETDEV_STATUS_SUCCESS;
		/**
		 * Notify the host the new buffer.
		 */
		virtqueue_host_notify(queue->vq);
		/**
		 * When there is further space available in the ring
		 * return UK_NETDEV_STATUS_MORE.
		 */
		status |= likely(rc > 0) ? UK_NETDEV_STATUS_MORE : 0x0;
	} else if (rc == -ENOSPC) {
		uk_pr_debug("No more descriptor available\n");
		/**
		 * Remove header before exiting because we could not send
		 */
		uk_netbuf_header(pkt, -((__s16)VTNET_HDR_SIZE_PADDED(vndev)));
	} else {
		uk_pr_err("Failed to enqueue descriptors into the ring: %d\n",
			  rc);
		goto err_remove_vhdr;
	}
	return status;

err_remove_vhdr:
	uk_netbuf_header(pkt, -((__s16)VTNET_HDR_SIZE_PADDED(vndev)));
err_exit:
	UK_ASSERT(rc < 0);
	return rc;
}

static int virtio_netdev_rxq_enqueue(struct virtio_net_device *vndev,
				     struct uk_netdev_rx_queue *rxq,
				     struct uk_netbuf *netbuf)
{
	int rc = 0;
	struct virtio_net_hdr *rxhdr;
	__u8 *buf_start;
	__sz buf_len = 0;
	struct uk_sglist *sg;

	if (virtqueue_is_full(rxq->vq)) {
		uk_pr_debug("The virtqueue is full\n");
		return -ENOSPC;
	}

	/**
	 * Saving the buffer information before reserving the header space.
	 */
	buf_start = netbuf->data;
	buf_len = netbuf->len;

	/**
	 * Retrieve the buffer header length.
	 */
	rc = uk_netbuf_header(netbuf, VTNET_HDR_SIZE_PADDED(vndev));
	if (unlikely(rc != 1)) {
		uk_pr_err("Failed to allocate space to prepend virtio header\n");
		return -EINVAL;
	}
	rxhdr = netbuf->data;

	sg = &rxq->sg;
	uk_sglist_reset(sg);

	/* Appending the header buffer to the sglist */
	uk_sglist_append(sg, rxhdr, virtio_net_hdr_size(vndev));

	/* Appending the data buffer to the sglist */
	uk_sglist_append(sg, buf_start, buf_len);

	rc = virtqueue_buffer_enqueue(rxq->vq, netbuf, sg, 0,
				      sg->sg_nseg);
	return rc;
}

static int virtio_netdev_rxq_dequeue(struct virtio_net_device *vndev,
				     struct uk_netdev_rx_queue *rxq,
				     struct uk_netbuf **netbuf)
{
	int ret;
	int rc __maybe_unused = 0;
	struct uk_netbuf *buf = NULL;
	struct virtio_net_hdr *vhdr;
	__u32 len;

	UK_ASSERT(netbuf);

	ret = virtqueue_buffer_dequeue(rxq->vq, (void **) &buf, &len);
	if (ret < 0) {
		uk_pr_debug("No data available in the queue\n");
		*netbuf = NULL;
		return rxq->nb_desc;
	}
	if (unlikely((len < (__u32)virtio_net_hdr_size(vndev) + UK_ETH_HDR_UNTAGGED_LEN) ||
		     len > VIRTIO_PKT_BUFFER_LEN(vndev))) {
		uk_pr_err("Received invalid packet size: %"__PRIu32"\n", len);
		return -EINVAL;
	}

	/**
	 * Copy virtio header flags to netbuf
	 */
	vhdr = (struct virtio_net_hdr *) buf->data;
	buf->flags  = ((vhdr->flags & VIRTIO_NET_HDR_F_DATA_VALID)
		       ? UK_NETBUF_F_DATA_VALID   : 0x0);
	if (vhdr->flags & VIRTIO_NET_HDR_F_NEEDS_CSUM) {
		buf->flags |= UK_NETBUF_F_PARTIAL_CSUM;
		buf->csum_offset = vhdr->csum_offset;
		/* NOTE: csum_start is without virtio header
		 *       (uk_netbuf_header() will remove it again)
		 */
		buf->csum_start  = vhdr->csum_start + VTNET_HDR_SIZE_PADDED(vndev);
	}

	/**
	 * Removing the virtio header from the buffer and adjusting length.
	 * We pad the rx buffer while enqueuing for alignment of the packet
	 * data. We compensate for this by subtracting the padding to the
	 * length on dequeue.
	 */
	buf->len = len + VTNET_HDR_SIZE_PADDED(vndev);
	rc = uk_netbuf_header(buf, -((__s16)VTNET_HDR_SIZE_PADDED(vndev)));
	UK_ASSERT(rc == 1);
	*netbuf = buf;

	return ret;
}

static int virtio_netdev_recv(struct uk_netdev *dev,
			      struct uk_netdev_rx_queue *queue,
			      struct uk_netbuf **pkt)
{
	struct virtio_net_device *vndev;
	int status = 0x0;
	int rc = 0;

	UK_ASSERT(dev && queue);
	UK_ASSERT(pkt);

	vndev = to_virtionetdev(dev);

	/* Queue interrupts have to be off when calling receive */
	UK_ASSERT(!(queue->intr_enabled & VTNET_INTR_EN));

	rc = virtio_netdev_rxq_dequeue(vndev, queue, pkt);
	if (unlikely(rc < 0)) {
		uk_pr_err("Failed to dequeue the packet: %d\n", rc);
		goto err_exit;
	}
	status |= (*pkt) ? UK_NETDEV_STATUS_SUCCESS : 0x0;
	status |= virtio_netdev_rx_fillup(vndev, queue, (queue->nb_desc - rc),
					  1);

	/* Enable interrupt only when user had previously enabled it */
	if (queue->intr_enabled & VTNET_INTR_USR_EN_MASK) {
		/* Need to enable the interrupt on the last packet */
		rc = virtqueue_intr_enable(queue->vq);
		if (rc == 1 && !(*pkt)) {
			/**
			 * Packet arrive after reading the queue and before
			 * enabling the interrupt
			 */
			rc = virtio_netdev_rxq_dequeue(vndev, queue, pkt);
			if (unlikely(rc < 0)) {
				uk_pr_err("Failed to dequeue the packet: %d\n",
					  rc);
				goto err_exit;
			}
			status |= UK_NETDEV_STATUS_SUCCESS;

			/*
			 * Since we received something, we need to fillup
			 * and notify
			 */
			status |= virtio_netdev_rx_fillup(vndev, queue,
							  (queue->nb_desc - rc),
							  1);

			/* Need to enable the interrupt on the last packet */
			rc = virtqueue_intr_enable(queue->vq);
			status |= (rc == 1) ? UK_NETDEV_STATUS_MORE : 0x0;
		} else if (*pkt) {
			/* When we originally got a packet and there is more */
			status |= (rc == 1) ? UK_NETDEV_STATUS_MORE : 0x0;
		}
	} else if (*pkt) {
		/**
		 * For polling case, we report always there are further
		 * packets unless the queue is empty.
		 */
		status |= UK_NETDEV_STATUS_MORE;
	}
	return status;

err_exit:
	UK_ASSERT(rc < 0);
	return rc;
}

static struct uk_netdev_rx_queue *virtio_netdev_rx_queue_setup(
				struct uk_netdev *n, __u16 queue_id,
				__u16 nb_desc,
				struct uk_netdev_rxqueue_conf *conf)
{
	struct virtio_net_device *vndev;
	struct uk_netdev_rx_queue *rxq = NULL;
	int rc;

	UK_ASSERT(n);
	UK_ASSERT(conf);
	UK_ASSERT(conf->alloc_rxpkts);

	vndev = to_virtionetdev(n);
	if (queue_id >= vndev->max_vqueue_pairs) {
		uk_pr_err("Invalid virtqueue identifier: %"__PRIu16"\n",
			  queue_id);
		rc = -EINVAL;
		goto err_exit;
	}
	/* Setup the virtqueue with the descriptor */
	rc = virtio_netdev_vqueue_setup(vndev, queue_id, nb_desc, VNET_RX,
					conf->a);
	if (rc < 0) {
		uk_pr_err("Failed to set up virtqueue %"__PRIu16": %d\n",
			  queue_id, rc);
		goto err_exit;
	}
	rxq  = &vndev->rxqs[rc];
	rxq->alloc_rxpkts = conf->alloc_rxpkts;
	rxq->alloc_rxpkts_argp = conf->alloc_rxpkts_argp;

	/* Allocate receive buffers for this queue */
	virtio_netdev_rx_fillup(vndev, rxq, rxq->nb_desc, 0);

exit:
	return rxq;

err_exit:
	rxq = ERR2PTR(rc);
	goto exit;
}

/**
 * This function setup the vring infrastructure.
 * @param vndev
 *	Reference to the virtio net device.
 * @param queue_id
 *	User queue identifier
 * @param nr_desc
 *	User configured number of descriptors.
 * @param queue_type
 *	Queue type.
 * @param a
 *	Reference to the allocator.
 */
static int virtio_netdev_vqueue_setup(struct virtio_net_device *vndev,
		__u16 queue_id, __u16 nr_desc, virtq_type_t queue_type,
		struct uk_alloc *a)
{
	int rc = 0;
	int id = 0;
	virtqueue_callback_t callback;
	__u16 max_desc, hwvq_id;
	struct virtqueue *vq;

	if (queue_type == VNET_RX) {
		id = vndev->rx_vqueue_cnt;
		callback = virtio_netdev_recv_done;
		max_desc = vndev->rxqs[id].max_nb_desc;
		hwvq_id = vndev->rxqs[id].hwvq_id;
	} else {
		id = vndev->tx_vqueue_cnt;
		/* We don't support the callback from the txqueue yet */
		callback = NULL;
		max_desc = vndev->txqs[id].max_nb_desc;
		hwvq_id = vndev->txqs[id].hwvq_id;
	}

	if (unlikely(max_desc < nr_desc)) {
		uk_pr_err("Max allowed desc: %"__PRIu16" Requested desc:%"__PRIu16"\n",
			  max_desc, nr_desc);
		return -ENOBUFS;
	}

	nr_desc = (nr_desc != 0) ? nr_desc : max_desc;
	uk_pr_debug("Configuring the %d descriptors\n", nr_desc);

	/* Check if the descriptor is a power of 2 */
	if (unlikely(nr_desc & (nr_desc - 1))) {
		uk_pr_err("Expect descriptor count as a power 2\n");
		return -EINVAL;
	}
	vq = virtio_vqueue_setup(vndev->vdev, hwvq_id, nr_desc, callback, a);
	if (unlikely(PTRISERR(vq))) {
		uk_pr_err("Failed to set up virtqueue %"__PRIu16"\n",
			  queue_id);
		rc = PTR2ERR(vq);
		return rc;
	}

	if (queue_type == VNET_RX) {
		vq->priv = &vndev->rxqs[id];
		vndev->rxqs[id].ndev = &vndev->netdev;
		vndev->rxqs[id].vq = vq;
		vndev->rxqs[id].nb_desc = nr_desc;
		vndev->rxqs[id].lqueue_id = queue_id;
		vndev->rx_vqueue_cnt++;
	} else {
		vndev->txqs[id].vq = vq;
		vndev->txqs[id].ndev = &vndev->netdev;
		vndev->txqs[id].nb_desc = nr_desc;
		vndev->txqs[id].lqueue_id = queue_id;
		vndev->tx_vqueue_cnt++;
	}
	return id;
}

static struct uk_netdev_tx_queue *virtio_netdev_tx_queue_setup(
				struct uk_netdev *n, __u16 queue_id __unused,
				__u16 nb_desc __unused,
				struct uk_netdev_txqueue_conf *conf __unused)
{
	struct uk_netdev_tx_queue *txq = NULL;
	struct virtio_net_device *vndev;
	int rc = 0;

	UK_ASSERT(n);
	vndev = to_virtionetdev(n);
	if (queue_id >= vndev->max_vqueue_pairs) {
		uk_pr_err("Invalid virtqueue identifier: %"__PRIu16"\n",
			  queue_id);
		rc = -EINVAL;
		goto err_exit;
	}
	/* Setup the virtqueue */
	rc = virtio_netdev_vqueue_setup(vndev, queue_id, nb_desc, VNET_TX,
					conf->a);
	if (rc < 0) {
		uk_pr_err("Failed to set up virtqueue %"__PRIu16": %d\n",
			  queue_id, rc);
		goto err_exit;
	}
	txq = &vndev->txqs[rc];
exit:
	return txq;

err_exit:
	txq = ERR2PTR(rc);
	goto exit;
}

static int virtio_netdev_rxq_info_get(struct uk_netdev *dev,
				      __u16 queue_id,
				      struct uk_netdev_queue_info *qinfo)
{
	struct virtio_net_device *vndev;
	struct uk_netdev_rx_queue *rxq;
	int rc = 0;

	UK_ASSERT(dev);
	UK_ASSERT(qinfo);
	vndev = to_virtionetdev(dev);
	if (unlikely(queue_id >= vndev->max_vqueue_pairs)) {
		uk_pr_err("Invalid virtqueue id: %"__PRIu16"\n", queue_id);
		rc = -EINVAL;
		goto exit;
	}
	rxq = &vndev->rxqs[queue_id];
	qinfo->nb_min = 1;
	qinfo->nb_max = rxq->max_nb_desc;
	qinfo->nb_is_power_of_two = 1;

exit:
	return rc;

}

static int virtio_netdev_txq_info_get(struct uk_netdev *dev,
				      __u16 queue_id __unused,
				      struct uk_netdev_queue_info *qinfo)
{
	struct virtio_net_device *vndev;
	struct uk_netdev_tx_queue *txq;
	int rc = 0;

	UK_ASSERT(dev);
	UK_ASSERT(qinfo);

	vndev = to_virtionetdev(dev);
	if (unlikely(queue_id >= vndev->max_vqueue_pairs)) {
		uk_pr_err("Invalid queue_id %"__PRIu16"\n", queue_id);
		rc = -EINVAL;
		goto exit;
	}
	txq = &vndev->txqs[queue_id];
	qinfo->nb_min = 1;
	qinfo->nb_max = txq->max_nb_desc;
	qinfo->nb_is_power_of_two = 1;

exit:
	return rc;
}

static unsigned virtio_net_promisc_get(struct uk_netdev *n)
{
	struct virtio_net_device *d;

	UK_ASSERT(n);
	d = to_virtionetdev(n);
	return d->promisc;
}

static const struct uk_hwaddr *virtio_net_mac_get(struct uk_netdev *n)
{
	struct virtio_net_device *d;

	UK_ASSERT(n);
	d = to_virtionetdev(n);
	return &d->hw_addr;
}

static __u16 virtio_net_mtu_get(struct uk_netdev *n)
{
	struct virtio_net_device *d;

	UK_ASSERT(n);
	d = to_virtionetdev(n);
	return d->mtu;
}

static int virtio_netdev_feature_negotiate(struct uk_netdev *n)
{
	__u64 host_features = 0;
	__u64 drv_features  = 0;
	int rc = 0;
	struct virtio_net_device *vndev;

	UK_ASSERT(n);
	vndev = to_virtionetdev(n);

	/**
	 * Read device feature bits, and write the subset of feature bits
	 * understood by the OS and driver to the device. During this step the
	 * driver MAY read (but MUST NOT write) the device-specific
	 * configuration fields to check that it can support the device before
	 * accepting it.
	 */
	host_features = virtio_feature_get(vndev->vdev);

	/**
	 * Hardware address
	 * NOTE: For now, we require a provided hw address. In principle,
	 *       we could generate one if none was given.
	 */
	if (!VIRTIO_FEATURE_HAS(host_features, VIRTIO_NET_F_MAC)) {
		/**
		 * The feature that aren't supported are usually masked out and
		 * provided with default value. In this case we need to
		 * report an error as we don't support  generation of random
		 * MAC Address.
		 */
		uk_pr_err("%p: Host system does not offer MAC feature\n", n);
		rc = -EINVAL;
		goto err_negotiate_feature;
	}
	VIRTIO_FEATURE_SET(drv_features, VIRTIO_NET_F_MAC);

	/**
	 * MTU information
	 */
	if (!VIRTIO_FEATURE_HAS(host_features, VIRTIO_NET_F_MTU))
		uk_pr_debug("%p: Host system does not offer MTU feature\n", n);
	else
		VIRTIO_FEATURE_SET(drv_features, VIRTIO_NET_F_MTU);

	if (VIRTIO_FEATURE_HAS(host_features, VIRTIO_NET_F_STATUS))
		VIRTIO_FEATURE_SET(drv_features, VIRTIO_NET_F_STATUS);

	/**
	 * Gratuitous ARP
	 * NOTE: We tell that we will do gratuitous ARPs ourselves.
	 */
	VIRTIO_FEATURE_SET(drv_features, VIRTIO_NET_F_GUEST_ANNOUNCE);

	/**
	 * Partial checksumming
	 * NOTE: This enables sending and receiving of packets marked with
	 *       VIRTIO_NET_HDR_F_DATA_VALID and VIRTIO_NET_HDR_F_NEEDS_CSUM
	 */
	if (!VIRTIO_FEATURE_HAS(host_features, VIRTIO_NET_F_CSUM)) {
		uk_pr_debug("%p: Host does not offer partial checksumming feature: Checksum offloading disabled.\n",
			    n);
	} else {
		VIRTIO_FEATURE_SET(drv_features, VIRTIO_NET_F_CSUM);
		VIRTIO_FEATURE_SET(drv_features, VIRTIO_NET_F_GUEST_CSUM);
	}

	/* VirtIO modern */
	if (VIRTIO_FEATURE_HAS(host_features, VIRTIO_F_VERSION_1))
		VIRTIO_FEATURE_SET(drv_features, VIRTIO_F_VERSION_1);

	/**
	 * TCP Segmentation Offload
	 * NOTE: This enables sending and receiving of packets marked with
	 *       VIRTIO_NET_HDR_GSO_TCPV4
	 */
	if (VIRTIO_FEATURE_HAS(host_features, VIRTIO_NET_F_GSO))
		VIRTIO_FEATURE_SET(drv_features, VIRTIO_NET_F_GSO);
	if (VIRTIO_FEATURE_HAS(host_features, VIRTIO_NET_F_HOST_TSO4))
		VIRTIO_FEATURE_SET(drv_features, VIRTIO_NET_F_HOST_TSO4);

	/**
	 * Use index based event supression when it's available.
	 * This allows a more fine-grained control when the hypervisor should
	 * notify the guest. Some hypervisors such as firecracker also do not
	 * support the original flag.
	 */
	if (VIRTIO_FEATURE_HAS(host_features, VIRTIO_F_EVENT_IDX))
		VIRTIO_FEATURE_SET(drv_features, VIRTIO_F_EVENT_IDX);

	/**
	 * Announce our enabled driver features back to the backend device
	 */
	vndev->vdev->features = drv_features;
	virtio_feature_set(vndev->vdev);

	/**
	 * According to Virtio specification, section 2.3.1. Config fields
	 * greater than 32-bits cannot be atomically read. We may need to
	 * reconsider providing generic read/write function for all these
	 * virtio device in a separate header file which could be reused across
	 * different virtio devices.
	 * Currently, unaligned read is supported in the underlying function.
	 */
	virtio_config_get(vndev->vdev,
				   __offsetof(struct virtio_net_config, mac),
				   &vndev->hw_addr.addr_bytes[0],
				   UK_NETDEV_HWADDR_LEN, 1);

	if (VIRTIO_FEATURE_HAS(drv_features, VIRTIO_NET_F_MTU)) {
		virtio_config_get(vndev->vdev,
				  __offsetof(struct virtio_net_config, mac),
				  &vndev->mtu, sizeof(vndev->mtu), 1);
		vndev->max_mtu = vndev->mtu;
	} else {
		/**
		 * Report some reasonable defaults. This breaks down in cases
		 * where MTU is <UK_ETH_PAYLOAD_MAXLEN (e.g. encapsulation),
		 * but there's no way to signal the lack of MTU reporting in
		 * mtu_get as yet, so we're stuck with this for now.
		 */
		vndev->max_mtu = vndev->mtu = UK_ETH_PAYLOAD_MAXLEN;
	}

	virtio_dev_status_update(vndev->vdev,
				 (VIRTIO_CONFIG_STATUS_ACK |
				  VIRTIO_CONFIG_STATUS_DRIVER |
				  VIRTIO_CONFIG_STATUS_FEATURES_OK));

	return 0;

err_negotiate_feature:
	virtio_dev_status_update(vndev->vdev, VIRTIO_CONFIG_STATUS_FAIL);
	return rc;
}

static int virtio_netdev_rxtx_alloc(struct virtio_net_device *vndev,
				    const struct uk_netdev_conf *conf)
{
	int rc = 0;
	int i = 0;
	int vq_avail = 0;
	int total_vqs = conf->nb_rx_queues + conf->nb_tx_queues;
	__u16 qdesc_size[total_vqs];

	if (conf->nb_rx_queues != 1 || conf->nb_tx_queues != 1) {
		uk_pr_err("Queue combination not supported: %"__PRIu16"/%"__PRIu16" rx/tx\n",
			  conf->nb_rx_queues, conf->nb_tx_queues);

		return -ENOTSUP;
	}

	/**
	 * TODO:
	 * The virtio device management data structure are allocated using the
	 * allocator from the netdev configuration. In the future it might be
	 * wiser to move it to the allocator of each individual queue. This
	 * would better considering NUMA support.
	 */
	vndev->rxqs = uk_malloc(a, sizeof(*vndev->rxqs) * conf->nb_rx_queues);
	vndev->txqs = uk_malloc(a, sizeof(*vndev->txqs) * conf->nb_tx_queues);
	if (unlikely(!vndev->rxqs || !vndev->txqs)) {
		uk_pr_err("Failed to allocate memory for queue management\n");
		rc = -ENOMEM;
		goto err_free_txrx;
	}

	vq_avail = virtio_find_vqs(vndev->vdev, total_vqs, qdesc_size);
	if (unlikely(vq_avail != total_vqs)) {
		uk_pr_err("Expected: %d queues, Found: %d queues\n",
			  total_vqs, vq_avail);
		rc = -ENOMEM;
		goto err_free_txrx;
	}

	/**
	 * The virtqueue are organized as:
	 * Virtqueue-rx0
	 * Virtqueue-tx0
	 * Virtqueue-rx1
	 * Virtqueue-tx1
	 * ...
	 * Virtqueue-ctrlq
	 */
	for (i = 0; i < vndev->max_vqueue_pairs; i++) {
		/**
		 * Initialize the received queue with the information received
		 * from the device.
		 */
		vndev->rxqs[i].hwvq_id = 2 * i;
		vndev->rxqs[i].max_nb_desc = qdesc_size[vndev->rxqs[i].hwvq_id];
		uk_sglist_init(&vndev->rxqs[i].sg,
			       (sizeof(vndev->rxqs[i].sgsegs) /
				sizeof(vndev->rxqs[i].sgsegs[0])),
			       &vndev->rxqs[i].sgsegs[0]);

		/**
		 * Initialize the transmit queue with the information received
		 * from the device.
		 */
		vndev->txqs[i].hwvq_id = (2 * i) + 1;
		vndev->txqs[i].max_nb_desc = qdesc_size[vndev->txqs[i].hwvq_id];
		uk_sglist_init(&vndev->txqs[i].sg,
			       (sizeof(vndev->txqs[i].sgsegs) /
				sizeof(vndev->txqs[i].sgsegs[0])),
			       &vndev->txqs[i].sgsegs[0]);
	}
exit:
	return rc;

err_free_txrx:
	if (!vndev->rxqs)
		uk_free(a, vndev->rxqs);
	if (!vndev->txqs)
		uk_free(a, vndev->txqs);
	goto exit;
}

static int virtio_netdev_configure(struct uk_netdev *n,
				   const struct uk_netdev_conf *conf)
{
	int rc = 0;
	struct virtio_net_device *vndev;

	UK_ASSERT(n);
	UK_ASSERT(conf);
	vndev = to_virtionetdev(n);

	rc = virtio_netdev_rxtx_alloc(vndev, conf);
	if (rc < 0) {
		uk_pr_err("%p: Failed to initialize rx and tx rings: %d\n",
			  n, rc);
	}

	/* Initialize the count of the virtio-net device */
	vndev->rx_vqueue_cnt = 0;
	vndev->tx_vqueue_cnt = 0;

	return rc;
}

static int virtio_net_rx_intr_enable(struct uk_netdev *n,
				     struct uk_netdev_rx_queue *queue)
{
	struct virtio_net_device *d __unused;
	int rc = 0;

	UK_ASSERT(n);
	d = to_virtionetdev(n);
	/* If the interrupt is enabled */
	if (queue->intr_enabled & VTNET_INTR_EN)
		return 0;

	/**
	 * Enable the user configuration bit. This would cause the interrupt to
	 * be enabled automatically, if the interrupt could not be enabled now
	 * due to data in the queue.
	 */
	queue->intr_enabled = VTNET_INTR_USR_EN;
	rc = virtqueue_intr_enable(queue->vq);
	if (!rc)
		queue->intr_enabled |= VTNET_INTR_EN;

	return rc;
}

static int virtio_net_rx_intr_disable(struct uk_netdev *n,
				      struct uk_netdev_rx_queue *queue)
{
	struct virtio_net_device *vndev __unused;

	UK_ASSERT(n);
	vndev = to_virtionetdev(n);
	virtqueue_intr_disable(queue->vq);
	queue->intr_enabled &= ~(VTNET_INTR_USR_EN | VTNET_INTR_EN);
	return 0;
}

static void virtio_net_info_get(struct uk_netdev *dev,
				struct uk_netdev_info *dev_info)
{
	struct virtio_net_device *vndev;

	UK_ASSERT(dev && dev_info);
	vndev = to_virtionetdev(dev);

	dev_info->max_rx_queues = vndev->max_vqueue_pairs;
	dev_info->max_tx_queues = vndev->max_vqueue_pairs;
	dev_info->max_mtu = vndev->max_mtu;
	dev_info->nb_encap_tx = VTNET_HDR_SIZE_PADDED(vndev);
	dev_info->nb_encap_rx = VTNET_HDR_SIZE_PADDED(vndev);
<<<<<<< HEAD
#if CONFIG_LIBUKSEV
	/* Page alignment is needed to mark packet data as shared pages */
	dev_info->ioalign = PAGE_SIZE;
#else
	dev_info->ioalign = sizeof(void *); /* word size alignment */
#endif
=======
	dev_info->ioalign = VIRTIO_PKT_BUFFER_ALIGN;
>>>>>>> 63ec1f4c

	dev_info->features = UK_NETDEV_F_RXQ_INTR
		| (VIRTIO_FEATURE_HAS(vndev->vdev->features, VIRTIO_NET_F_CSUM)
		   ? UK_NETDEV_F_PARTIAL_CSUM : 0)
		| ((VIRTIO_FEATURE_HAS(vndev->vdev->features,
				       VIRTIO_NET_F_HOST_TSO4)
		    || VIRTIO_FEATURE_HAS(vndev->vdev->features,
					  VIRTIO_NET_F_GSO))
		   ? UK_NETDEV_F_TSO4 : 0);
}

static int virtio_net_start(struct uk_netdev *n)
{
	struct virtio_net_device *d;
	int i = 0;

	UK_ASSERT(n != NULL);
	d = to_virtionetdev(n);

	/*
	 * By default, interrupts are disabled and it is up to the user or
	 * network stack to manually enable them with a call to
	 * enable_tx|rx_intr()
	 */
	for (i = 0; i < d->rx_vqueue_cnt; i++) {
		virtqueue_intr_disable(d->rxqs[i].vq);
		d->rxqs[i].intr_enabled = 0;
	}

	for (i = 0; i < d->tx_vqueue_cnt; i++) {
		virtqueue_intr_disable(d->txqs[i].vq);
		d->txqs[i].intr_enabled = 0;
	}

	/*
	 * Set the DRIVER_OK status bit. At this point the device is "live".
	 */
	virtio_dev_drv_up(d->vdev);
	uk_pr_info(DRIVER_NAME": %"__PRIu16" started\n", d->uid);

	for (i = 0; i < d->rx_vqueue_cnt; i++)
		virtqueue_host_notify(d->rxqs[i].vq);

	return 0;
}

static const struct uk_netdev_ops virtio_netdev_ops = {
	.probe = virtio_netdev_feature_negotiate,
	.configure = virtio_netdev_configure,
	.rxq_configure = virtio_netdev_rx_queue_setup,
	.txq_configure = virtio_netdev_tx_queue_setup,
	.start = virtio_net_start,
	.rxq_intr_enable = virtio_net_rx_intr_enable,
	.rxq_intr_disable = virtio_net_rx_intr_disable,
	.info_get = virtio_net_info_get,
	.promiscuous_get = virtio_net_promisc_get,
	.hwaddr_get = virtio_net_mac_get,
	.mtu_get = virtio_net_mtu_get,
	.txq_info_get = virtio_netdev_txq_info_get,
	.rxq_info_get = virtio_netdev_rxq_info_get,
};

static int virtio_net_add_dev(struct virtio_dev *vdev)
{
	struct virtio_net_device *vndev;
	int rc = 0;

	UK_ASSERT(vdev != NULL);

	vndev = uk_calloc(a, 1, sizeof(*vndev));
	if (!vndev) {
		rc = -ENOMEM;
		goto err_out;
	}
	vndev->vdev = vdev;
	/* register netdev */
	vndev->netdev.rx_one = virtio_netdev_recv;
	vndev->netdev.tx_one = virtio_netdev_xmit;
	vndev->netdev.ops = &virtio_netdev_ops;

	rc = uk_netdev_drv_register(&vndev->netdev, a, drv_name);
	if (rc < 0) {
		uk_pr_err("Failed to register virtio-net device with libuknet\n");
		goto err_netdev_data;
	}
	vndev->uid = rc;
	rc = 0;
	vndev->promisc = 0;

	/**
	 * TODO:
	 * Adding multiqueue support for the virtio net driver.
	 */
	vndev->max_vqueue_pairs = 1;
	uk_pr_debug("virtio-net device registered with libuknet\n");

exit:
	return rc;
err_netdev_data:
	uk_free(a, vndev);
err_out:
	goto exit;
}

static int virtio_net_drv_init(struct uk_alloc *drv_allocator)
{
	/* driver initialization */
	if (!drv_allocator)
		return -EINVAL;

	a = drv_allocator;
	return 0;
}

static const struct virtio_dev_id vnet_dev_id[] = {
	{VIRTIO_ID_NET},
	{VIRTIO_ID_INVALID} /* List Terminator */
};

static struct virtio_driver vnet_drv = {
	.dev_ids = vnet_dev_id,
	.init    = virtio_net_drv_init,
	.add_dev = virtio_net_add_dev
};
VIRTIO_BUS_REGISTER_DRIVER(&vnet_drv);<|MERGE_RESOLUTION|>--- conflicted
+++ resolved
@@ -1203,16 +1203,12 @@
 	dev_info->max_mtu = vndev->max_mtu;
 	dev_info->nb_encap_tx = VTNET_HDR_SIZE_PADDED(vndev);
 	dev_info->nb_encap_rx = VTNET_HDR_SIZE_PADDED(vndev);
-<<<<<<< HEAD
 #if CONFIG_LIBUKSEV
 	/* Page alignment is needed to mark packet data as shared pages */
 	dev_info->ioalign = PAGE_SIZE;
 #else
-	dev_info->ioalign = sizeof(void *); /* word size alignment */
+  dev_info->ioalign = VIRTIO_PKT_BUFFER_ALIGN;
 #endif
-=======
-	dev_info->ioalign = VIRTIO_PKT_BUFFER_ALIGN;
->>>>>>> 63ec1f4c
 
 	dev_info->features = UK_NETDEV_F_RXQ_INTR
 		| (VIRTIO_FEATURE_HAS(vndev->vdev->features, VIRTIO_NET_F_CSUM)
